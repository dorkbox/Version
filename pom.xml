--- conflicted
+++ resolved
@@ -3,13 +3,8 @@
   <modelVersion>4.0.0</modelVersion>
 
   <groupId>com.github.zafarkhaja</groupId>
-<<<<<<< HEAD
   <artifactId>jsemver</artifactId>
-  <version>0.9.1</version>
-=======
-  <artifactId>java-semver</artifactId>
-  <version>0.10.0-SNAPSHOT</version>
->>>>>>> a34d6f2a
+  <version>0.11.1</version>
   <packaging>jar</packaging>
 
   <name>Java SemVer</name>
@@ -51,17 +46,6 @@
       <scope>test</scope>
     </dependency>
   </dependencies>
-
-  <distributionManagement>
-    <snapshotRepository>
-      <id>ossrh</id>
-      <url>https://oss.sonatype.org/content/repositories/snapshots</url>
-    </snapshotRepository>
-    <repository>
-      <id>ossrh</id>
-      <url>https://oss.sonatype.org/service/local/staging/deploy/maven2/</url>
-    </repository>
-  </distributionManagement>
 
   <build>
     <plugins>

--- conflicted
+++ resolved
@@ -322,10 +322,7 @@
 
         @Test
         public void shouldCheckIfMajorVersionCompatible() {
-<<<<<<< HEAD
             Version v1 = Version.valueOf("1.0.0");
-=======
->>>>>>> acc83df3
             Version v2 = Version.valueOf("1.2.3");
             Version v3 = Version.valueOf("2.0.0");
             assertTrue(v1.isMajorVersionCompatible(v2));
@@ -340,8 +337,6 @@
             assertTrue(v1.isMinorVersionCompatible(v2));
             assertFalse(v1.isMinorVersionCompatible(v3));
         }
-<<<<<<< HEAD
-=======
 
         @Test
         public void shouldParseLongPatchVersionCorrectly() {
@@ -351,7 +346,6 @@
                 fail("Incorrectly got number format exception. " + e.getLocalizedMessage());
             }
         }
->>>>>>> acc83df3
     }
 
     public static class EqualsMethodTest {
